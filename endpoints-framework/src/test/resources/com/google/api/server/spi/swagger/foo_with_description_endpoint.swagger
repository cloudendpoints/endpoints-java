--- conflicted
+++ resolved
@@ -250,16 +250,12 @@
       "type": "object",
       "properties": {
         "choice": {
-<<<<<<< HEAD
-          "$ref": "#/definitions/TestEnumDescription"
-=======
           "type": "string",
           "description": "description of choice",
           "enum": [
             "VALUE1",
             "VALUE2"
           ]
->>>>>>> 413e434c
         },
         "name": {
           "type": "string",
